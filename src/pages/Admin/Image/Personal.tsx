--- conflicted
+++ resolved
@@ -20,12 +20,7 @@
   AlertDialogHeader,
   AlertDialogTitle,
   AlertDialogTrigger,
-<<<<<<< HEAD
-} from "@/components/ui/alert-dialog";
-=======
 } from "@/components/ui-custom/alert-dialog";
-import { StopIcon } from "@radix-ui/react-icons";
->>>>>>> 310e20e0
 import { toast } from "sonner";
 import { logger } from "@/utils/loglevel";
 import { TableDate } from "@/components/custom/TableDate";
